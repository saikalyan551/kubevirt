/*
 * This file is part of the KubeVirt project
 *
 * Licensed under the Apache License, Version 2.0 (the "License");
 * you may not use this file except in compliance with the License.
 * You may obtain a copy of the License at
 *
 *     http://www.apache.org/licenses/LICENSE-2.0
 *
 * Unless required by applicable law or agreed to in writing, software
 * distributed under the License is distributed on an "AS IS" BASIS,
 * WITHOUT WARRANTIES OR CONDITIONS OF ANY KIND, either express or implied.
 * See the License for the specific language governing permissions and
 * limitations under the License.
 *
 * Copyright 2018 Red Hat, Inc.
 *
 */

package offlinevm

import (
	"fmt"

	"github.com/spf13/cobra"
	k8smetav1 "k8s.io/apimachinery/pkg/apis/meta/v1"
	"k8s.io/client-go/tools/clientcmd"

	"kubevirt.io/kubevirt/pkg/kubecli"
	"kubevirt.io/kubevirt/pkg/virtctl/templates"
)

const (
	COMMAND_START = "start"
	COMMAND_STOP  = "stop"
)

func NewStartCommand(clientConfig clientcmd.ClientConfig) *cobra.Command {
	cmd := &cobra.Command{
		Use:     "start (vmi)",
		Short:   "Start a virtual machine which is managed by an offline virtual machine.",
		Example: usage(COMMAND_START),
		Args:    cobra.ExactArgs(1),
		RunE: func(cmd *cobra.Command, args []string) error {
			c := Command{command: COMMAND_START, clientConfig: clientConfig}
			return c.Run(cmd, args)
		},
	}
	cmd.SetUsageTemplate(templates.UsageTemplate())
	return cmd
}

func NewStopCommand(clientConfig clientcmd.ClientConfig) *cobra.Command {
	return &cobra.Command{
		Use:     "stop (vmi)",
		Short:   "Stop a virtual machine which is managed by an offline virtual machine.",
		Example: usage(COMMAND_STOP),
		Args:    cobra.ExactArgs(1),
		RunE: func(cmd *cobra.Command, args []string) error {
			c := Command{command: COMMAND_STOP, clientConfig: clientConfig}
			return c.Run(cmd, args)
		},
	}
}

type Command struct {
	clientConfig clientcmd.ClientConfig
	command      string
}

func NewCommand(command string) *Command {
	return &Command{command: command}
}

func usage(cmd string) string {
	usage := "#Start a virtual machine called 'myvmi':\n"
	usage += fmt.Sprintf("virtctl %s myvmi", cmd)
	return usage
}

func (o *Command) Run(cmd *cobra.Command, args []string) error {

	vmiName := args[0]

	namespace, _, err := o.clientConfig.Namespace()
	if err != nil {
		return err
	}

	var running bool
	if o.command == COMMAND_START {
		running = true
	} else if o.command == COMMAND_STOP {
		running = false
	}

	virtClient, err := kubecli.GetKubevirtClientFromClientConfig(o.clientConfig)
	if err != nil {
		return fmt.Errorf("Cannot obtain KubeVirt client: %v", err)
	}

<<<<<<< HEAD
	options := &k8smetav1.GetOptions{}
	vm, err := virtClient.VirtualMachine(namespace).Get(vmiName, options)
=======
	options := k8smetav1.GetOptions{}
	ovm, err := virtClient.OfflineVirtualMachine(namespace).Get(vmName, options)
>>>>>>> 97698ac9
	if err != nil {
		return fmt.Errorf("Error fetching VirtualMachine: %v", err)
	}

	if vm.Spec.Running != running {
		vm.Spec.Running = running
		_, err := virtClient.VirtualMachine(namespace).Update(vm)
		if err != nil {
			return fmt.Errorf("Error updating VirtualMachine: %v", err)
		}
	} else {
		stateMsg := "stopped"
		if running {
			stateMsg = "running"
		}
		return fmt.Errorf("Error: VirtualMachineInstance '%s' is already %s", vmiName, stateMsg)
	}

	return nil
}<|MERGE_RESOLUTION|>--- conflicted
+++ resolved
@@ -99,13 +99,8 @@
 		return fmt.Errorf("Cannot obtain KubeVirt client: %v", err)
 	}
 
-<<<<<<< HEAD
-	options := &k8smetav1.GetOptions{}
-	vm, err := virtClient.VirtualMachine(namespace).Get(vmiName, options)
-=======
 	options := k8smetav1.GetOptions{}
-	ovm, err := virtClient.OfflineVirtualMachine(namespace).Get(vmName, options)
->>>>>>> 97698ac9
+	vm, err := virtClient.VirtualMachine(namespace).Get(vmiName, &options)
 	if err != nil {
 		return fmt.Errorf("Error fetching VirtualMachine: %v", err)
 	}
